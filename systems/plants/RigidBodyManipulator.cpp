--- conflicted
+++ resolved
@@ -303,8 +303,8 @@
   joint_limit_min.conservativeResize(num_positions);
   joint_limit_max.conservativeResize(num_positions);
   for (int i=last_num_dof; i<num_positions; i++) {
-    joint_limit_min[i] = -std::numeric_limits<double>::infinity(); 
-    joint_limit_max[i] = std::numeric_limits<double>::infinity(); 
+    joint_limit_min[i] = -std::numeric_limits<double>::infinity();
+    joint_limit_max[i] = std::numeric_limits<double>::infinity();
   }
 
   if (num_featherstone_bodies<0)
@@ -1036,13 +1036,8 @@
       auto q_body = q.middleRows(body.position_num_start, joint.getNumPositions());
 
       // transform
-<<<<<<< HEAD
-      Isometry3d T_body_to_parent = body.getJoint().getTransformToParentBody() * body.getJoint().jointTransform(q_body);
+      Isometry3d T_body_to_parent = joint.getTransformToParentBody() * joint.jointTransform(q_body);
       body.T_new = body.parent->T_new * T_body_to_parent;
-=======
-      Isometry3d T_body_to_parent = joint.getTransformToParentBody() * joint.jointTransform(q_body);
-      body.T_new = bodies[body.parent]->T_new * T_body_to_parent;
->>>>>>> ffa6b18b
 
       // motion subspace in body frame
       Eigen::MatrixXd* dSdq = compute_gradients ? &(body.dSdqi) : nullptr;
@@ -1072,13 +1067,8 @@
         auto dT_body_to_parentdqi = dHomogTrans(T_body_to_parent, body.S, body.qdot_to_v).eval();
         Gradient<Isometry3d::MatrixType, Eigen::Dynamic>::type dT_body_to_parentdq(HOMOGENEOUS_TRANSFORM_SIZE, nq);
         dT_body_to_parentdq.setZero();
-<<<<<<< HEAD
-        dT_body_to_parentdq.middleCols(body.position_num_start, body.getJoint().getNumPositions()) = dT_body_to_parentdqi;
+        dT_body_to_parentdq.middleCols(body.position_num_start, joint.getNumPositions()) = dT_body_to_parentdqi;
         body.dTdq_new = matGradMultMat(body.parent->T_new.matrix(), T_body_to_parent.matrix(), body.parent->dTdq_new, dT_body_to_parentdq);
-=======
-        dT_body_to_parentdq.middleCols(body.position_num_start, joint.getNumPositions()) = dT_body_to_parentdqi;
-        body.dTdq_new = matGradMultMat(bodies[body.parent]->T_new.matrix(), T_body_to_parent.matrix(), bodies[body.parent]->dTdq_new, dT_body_to_parentdq);
->>>>>>> ffa6b18b
 
         // gradient of motion subspace in world
         MatrixXd dSdq = MatrixXd::Zero(body.S.size(), nq);
@@ -1088,27 +1078,15 @@
 
       if (v.rows() > 0) {
         // twist
-<<<<<<< HEAD
-        double* v_body = &v[body.velocity_num_start];
-        Map<VectorXd> v_body_map(v_body, body.getJoint().getNumVelocities());
-        joint_twist.value().noalias() = body.J * v_body_map;
-        body.twist = body.parent->twist;
-=======
         auto v_body = v.middleRows(body.velocity_num_start, joint.getNumVelocities());
         joint_twist.value().noalias() = body.J * v_body;
-        body.twist = bodies[body.parent]->twist;
->>>>>>> ffa6b18b
+        body.twist = body.parent->twist;
         body.twist += joint_twist.value();
 
         if (compute_gradients) {
           // dtwistdq
-<<<<<<< HEAD
-          joint_twist.gradient().value() = matGradMult(body.dJdq, v_body_map);
+          joint_twist.gradient().value() = matGradMult(body.dJdq, v_body);
           body.dtwistdq = body.parent->dtwistdq + joint_twist.gradient().value();
-=======
-          joint_twist.gradient().value() = matGradMult(body.dJdq, v_body);
-          body.dtwistdq = bodies[body.parent]->dtwistdq + joint_twist.gradient().value();
->>>>>>> ffa6b18b
         }
 
         if (compute_JdotV) {
