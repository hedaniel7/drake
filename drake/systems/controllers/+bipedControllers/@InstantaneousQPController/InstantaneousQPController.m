classdef InstantaneousQPController 
% A QP-based balancing and walking controller that exploits TV-LQR solutions
% for (time-varing) linear COM/ZMP dynamics. Includes logic specific to
% atlas/bipeds for raising the heel while walking. This differs from
% AtlasQPController in that it contains no stateful information about the
% currently executed plan. Instead, it is designed to be fully general for a
% variety of plan types (standing, walking, manipulating, etc.). The
% AtlasPlanEval class now handles the state of the current plan.
  properties(SetAccess=private, GetAccess=public);
    debug;
    debug_pub;
    robot;
    controller_data
    robot_property_cache
    data_mex_ptr;
    support_detect_mex_ptr;
    use_bullet = false;
    param_sets
    gurobi_options = struct();
    solver = 0;
  end

  properties
    quiet = true;
  end

  methods
    function obj = InstantaneousQPController(r, options)
      if nargin < 2
        options = struct();
      end
      options = applyDefaults(options,...
        struct('debug', false,...
               'solver', 0),...
        struct('debug', @(x) typecheck(x, 'logical') && sizecheck(x, 1),...
               'solver', @(x) x == 0 || x == 1));
      for f = fieldnames(options)'
        obj.(f{1}) = options.(f{1});
      end

      if r.getNumPositions() ~= r.getNumVelocities()
        error('Drake:NonQuaternionFloatingBaseAssumption', 'this code assumes a 6-dof XYZRPY floating base, and will need to be updated for quaternions');
      end
      obj.robot = r;
      obj.robot_property_cache = r.getRobotPropertyCache();
      import atlasFrames.*;

      if obj.debug
        obj.debug_pub = ControllerDebugPublisher('CONTROLLER_DEBUG');
      end

      obj.controller_data = InstantaneousQPControllerData(struct('infocount', 0,...
                                                     'qp_active_set', [],...
                                                     'num_active_contact_pts', 0));
      obj.gurobi_options.outputflag = 0; % not verbose
      if obj.solver==0
        obj.gurobi_options.method = 2; % -1=automatic, 0=primal simplex, 1=dual simplex, 2=barrier
      else
        obj.gurobi_options.method = 0; % -1=automatic, 0=primal simplex, 1=dual simplex, 2=barrier
      end
      obj.gurobi_options.presolve = 0;
      % obj.gurobi_options.prepasses = 1;

      if obj.gurobi_options.method == 2
        obj.gurobi_options.bariterlimit = 20; % iteration limit
        obj.gurobi_options.barhomogeneous = 0; % 0 off, 1 on
        obj.gurobi_options.barconvtol = 5e-4;
      end

      state_coordinates = obj.robot.getStateFrame().getCoordinateNames();
      coordinate_names = struct(...
        'state', {state_coordinates(1:obj.robot.getNumPositions())},...
        'input', struct('robot', {obj.robot.getHardwareJointNames()}, ...
                      'drake', {obj.robot.getInputFrame().getCoordinateNames()}));

      obj.data_mex_ptr = ...
<<<<<<< HEAD
             constructQPDataPointerMex(obj.robot.getMexModelPtr(),...
                                       obj.robot.control_config_file,...
=======
             constructQPDataPointerMex(obj.robot.getManipulator.urdf{1},...
                                       obj.param_sets,...
                                       obj.robot.kinematic_tree_metadata_file,...
>>>>>>> 61cbcd29
                                       obj.solver==0,...
                                       obj.gurobi_options,...
                                       obj.robot.hardware_data_file);
    end

    function [y, v_ref] = updateAndOutput(obj, t, x, qp_input_msg, foot_contact_sensor)
      % Parse inputs from the robot and the planEval, set up the QP, solve it,
      % and return the torques and feed-forward velocity.
      % @param t time (s)
      % @param x robot state vector
      % @param qp_input_msg a drake.lcmt_qp_controller_input object
      % @param foot_contact_sensor a 2x1 vector indicating whether contact force was
      %                            detected by the [left; right] foot


      r = obj.robot;

      contact_sensor = zeros(obj.robot_property_cache.num_bodies, 1);
      if foot_contact_sensor(1) > 0.5
        contact_sensor(obj.robot.foot_body_id.left) = 1;
      end
      if foot_contact_sensor(2) > 0.5
        contact_sensor(obj.robot.foot_body_id.right) = 1;
      end
      for j = 1:length(qp_input_msg.support_data)
        if all(qp_input_msg.support_data(j).support_logic_map)
          contact_sensor(qp_input_msg.support_data(j).body_id) = 1;
        end
      end
      ctrl_data = obj.controller_data;


      if ~obj.quiet
        t0 = tic();
      end
      stream = java.io.ByteArrayOutputStream();
      data_output = java.io.DataOutputStream(stream);
      qp_input_msg.encode(data_output);
      byte_array = stream.toByteArray();
      [y,qdd,qd_ref,info_fqp] = ...
                  instantaneousQPControllermex(obj.data_mex_ptr,...
                  t,...
                  x,...
                  byte_array,...
                  contact_sensor);
      if ~obj.quiet
        fprintf(1, 'mex: %f, ', toc(t0));
      end

      if info_fqp < 0
        ctrl_data.infocount = ctrl_data.infocount+1;
      else
        ctrl_data.infocount = 0;
      end
      if ctrl_data.infocount > 10 && exist('AtlasBehaviorModePublisher','class')
        % kill atlas
        disp('freezing atlas!');
        behavior_pub = AtlasBehaviorModePublisher('ATLAS_BEHAVIOR_COMMAND');
        d.utime = 0;
        d.command = 'freeze';
        behavior_pub.publish(d);
      end
      
      v_ref = qd_ref(obj.robot_property_cache.actuated_indices);
    end
  end
end<|MERGE_RESOLUTION|>--- conflicted
+++ resolved
@@ -74,14 +74,8 @@
                       'drake', {obj.robot.getInputFrame().getCoordinateNames()}));
 
       obj.data_mex_ptr = ...
-<<<<<<< HEAD
-             constructQPDataPointerMex(obj.robot.getMexModelPtr(),...
+             constructQPDataPointerMex(obj.robot.getManipulator.urdf{1},...
                                        obj.robot.control_config_file,...
-=======
-             constructQPDataPointerMex(obj.robot.getManipulator.urdf{1},...
-                                       obj.param_sets,...
-                                       obj.robot.kinematic_tree_metadata_file,...
->>>>>>> 61cbcd29
                                        obj.solver==0,...
                                        obj.gurobi_options,...
                                        obj.robot.hardware_data_file);
