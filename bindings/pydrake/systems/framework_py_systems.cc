#include "drake/bindings/pydrake/systems/framework_py_systems.h"

#include "pybind11/eigen.h"
#include "pybind11/eval.h"
#include "pybind11/functional.h"
#include "pybind11/pybind11.h"
#include "pybind11/stl.h"

#include "drake/bindings/pydrake/common/drake_variant_pybind.h"
#include "drake/bindings/pydrake/documentation_pybind.h"
#include "drake/bindings/pydrake/pydrake_pybind.h"
#include "drake/bindings/pydrake/systems/systems_pybind.h"
#include "drake/bindings/pydrake/util/deprecation_pybind.h"
#include "drake/bindings/pydrake/util/drake_optional_pybind.h"
#include "drake/bindings/pydrake/util/eigen_pybind.h"
#include "drake/bindings/pydrake/util/wrap_pybind.h"
#include "drake/systems/framework/diagram.h"
#include "drake/systems/framework/leaf_system.h"
#include "drake/systems/framework/system.h"
#include "drake/systems/framework/system_scalar_converter.h"
#include "drake/systems/framework/vector_system.h"

using std::make_unique;
using std::string;
using std::unique_ptr;
using std::vector;

namespace drake {
namespace pydrake {

namespace {

using symbolic::Expression;
using systems::Context;
using systems::ContinuousState;
using systems::Diagram;
using systems::DiscreteUpdateEvent;
using systems::DiscreteValues;
using systems::LeafSystem;
using systems::PublishEvent;
using systems::System;
using systems::SystemScalarConverter;
using systems::VectorSystem;

// Provides a templated 'namespace'.
template <typename T>
struct Impl {
  class PySystem : public py::wrapper<System<T>> {
   public:
    using Base = py::wrapper<System<T>>;
    using Base::Base;
    // Expose protected methods for binding.
    using Base::DeclareInputPort;
  };

  class LeafSystemPublic : public LeafSystem<T> {
   public:
    using Base = LeafSystem<T>;

    // Explicitly forward constructors as opposed to `using Base::Base`, as we
    // want the protected `SystemScalarConverter` exposed publicly.
    LeafSystemPublic() = default;
    explicit LeafSystemPublic(SystemScalarConverter converter)
        : Base(std::move(converter)) {}

    // N.B. These function methods are still typed as (LeafSystem<T>::*)(...),
    // since they are more or less visibility imports.
    // Defining methods here won't work, as it will become
    // (LeafSystemPublic::*)(...), since this typeid is not exposed in pybind.
    // If needed, solution is to expose it as an intermediate type if needed.

    // Expose protected methods for binding, no need for virtual overrides
    // (ordered by how they are bound).
    using Base::DeclareAbstractInputPort;
    using Base::DeclareAbstractOutputPort;
    using Base::DeclareAbstractState;
    using Base::DeclareContinuousState;
    using Base::DeclareDiscreteState;
    using Base::DeclareInitializationEvent;
    using Base::DeclarePeriodicDiscreteUpdate;
    using Base::DeclarePeriodicEvent;
    using Base::DeclarePeriodicPublish;
    using Base::DeclarePerStepEvent;
    using Base::DeclareVectorInputPort;
    using Base::DeclareVectorOutputPort;

    // Because `LeafSystem<T>::DoPublish` is protected, and we had to override
    // this method in `PyLeafSystem`, expose the method here for direct(-ish)
    // access.
    // (Otherwise, we get an error about inaccessible downcasting when trying to
    // bind `PyLeafSystem::DoPublish` to `py::class_<LeafSystem<T>, ...>`.
    using Base::DoCalcDiscreteVariableUpdates;
    using Base::DoCalcTimeDerivatives;
    using Base::DoHasDirectFeedthrough;
    using Base::DoPublish;
  };

  // Provide flexible inheritance to leverage prior binding information, per
  // documentation:
  // http://pybind11.readthedocs.io/en/stable/advanced/classes.html#combining-virtual-functions-and-inheritance
  template <typename LeafSystemBase = LeafSystemPublic>
  class PyLeafSystemBase : public py::wrapper<LeafSystemBase> {
   public:
    using Base = py::wrapper<LeafSystemBase>;
    using Base::Base;

    // Trampoline virtual methods.
    void DoPublish(const Context<T>& context,
        const vector<const PublishEvent<T>*>& events) const override {
      // Yuck! We have to dig in and use internals :(
      // We must ensure that pybind only sees pointers, since this method may
      // be called from C++, and pybind will not have seen these objects yet.
      // @see https://github.com/pybind/pybind11/issues/1241
      // TODO(eric.cousineau): Figure out how to supply different behavior,
      // possibly using function wrapping.
      PYBIND11_OVERLOAD_INT(
          void, LeafSystem<T>, "_DoPublish", &context, events);
      // If the macro did not return, use default functionality.
      Base::DoPublish(context, events);
    }

    optional<bool> DoHasDirectFeedthrough(
        int input_port, int output_port) const override {
      PYBIND11_OVERLOAD_INT(optional<bool>, LeafSystem<T>,
          "_DoHasDirectFeedthrough", input_port, output_port);
      // If the macro did not return, use default functionality.
      return Base::DoHasDirectFeedthrough(input_port, output_port);
    }

    void DoCalcTimeDerivatives(const Context<T>& context,
        ContinuousState<T>* derivatives) const override {
      // See `DoPublish` for explanation.
      PYBIND11_OVERLOAD_INT(
          void, LeafSystem<T>, "_DoCalcTimeDerivatives", &context, derivatives);
      // If the macro did not return, use default functionality.
      Base::DoCalcTimeDerivatives(context, derivatives);
    }

    void DoCalcDiscreteVariableUpdates(const Context<T>& context,
        const std::vector<const DiscreteUpdateEvent<T>*>& events,
        DiscreteValues<T>* discrete_state) const override {
      // See `DoPublish` for explanation.
      PYBIND11_OVERLOAD_INT(void, LeafSystem<T>,
          "_DoCalcDiscreteVariableUpdates", &context, events, discrete_state);
      // If the macro did not return, use default functionality.
      Base::DoCalcDiscreteVariableUpdates(context, events, discrete_state);
    }
  };

  using PyLeafSystem = PyLeafSystemBase<>;

  class DiagramPublic : public Diagram<T> {
   public:
    using Base = Diagram<T>;

    DiagramPublic() = default;
  };

  // Provide flexible inheritance to leverage prior binding information, per
  // documentation:
  // http://pybind11.readthedocs.io/en/stable/advanced/classes.html#combining-virtual-functions-and-inheritance
  template <typename DiagramBase = DiagramPublic>
  class PyDiagramBase : public py::wrapper<DiagramBase> {
   public:
    using Base = py::wrapper<DiagramBase>;
    using Base::Base;
  };

  using PyDiagram = PyDiagramBase<>;

  class VectorSystemPublic : public VectorSystem<T> {
   public:
    using Base = VectorSystem<T>;

    VectorSystemPublic(int inputs, int outputs) : Base(inputs, outputs) {}

    using Base::EvalVectorInput;
    using Base::GetVectorState;

    // Virtual methods, for explicit bindings.
    using Base::DoCalcVectorDiscreteVariableUpdates;
    using Base::DoCalcVectorOutput;
    using Base::DoCalcVectorTimeDerivatives;
  };

  class PyVectorSystem : public py::wrapper<VectorSystemPublic> {
   public:
    using Base = py::wrapper<VectorSystemPublic>;
    using Base::Base;

    // Trampoline virtual methods.
    void DoPublish(const Context<T>& context,
        const vector<const PublishEvent<T>*>& events) const override {
      // Copied from above, since we cannot use `PyLeafSystemBase` due to final
      // overrides of some methods.
      // TODO(eric.cousineau): Make this more granular?
      PYBIND11_OVERLOAD_INT(
          void, VectorSystem<T>, "_DoPublish", &context, events);
      // If the macro did not return, use default functionality.
      Base::DoPublish(context, events);
    }

    optional<bool> DoHasDirectFeedthrough(
        int input_port, int output_port) const override {
      PYBIND11_OVERLOAD_INT(optional<bool>, VectorSystem<T>,
          "_DoHasDirectFeedthrough", input_port, output_port);
      // If the macro did not return, use default functionality.
      return Base::DoHasDirectFeedthrough(input_port, output_port);
    }

    void DoCalcVectorOutput(const Context<T>& context,
        const Eigen::VectorBlock<const VectorX<T>>& input,
        const Eigen::VectorBlock<const VectorX<T>>& state,
        Eigen::VectorBlock<VectorX<T>>* output) const override {
      // WARNING: Mutating `output` will not work when T is AutoDiffXd,
      // Expression, etc. See
      // https://github.com/pybind/pybind11/pull/1152#issuecomment-340091423
      // TODO(eric.cousineau): This will be resolved once dtype=custom is
      // resolved.
      PYBIND11_OVERLOAD_INT(void, VectorSystem<T>, "_DoCalcVectorOutput",
          // N.B. Passing `Eigen::Map<>` derived classes by reference rather
          // than pointer to ensure conceptual clarity. pybind11 `type_caster`
          // struggles with types of `Map<Derived>*`, but not `Map<Derived>&`.
          &context, input, state, ToEigenRef(output));
      // If the macro did not return, use default functionality.
      Base::DoCalcVectorOutput(context, input, state, output);
    }

    void DoCalcVectorTimeDerivatives(const Context<T>& context,
        const Eigen::VectorBlock<const VectorX<T>>& input,
        const Eigen::VectorBlock<const VectorX<T>>& state,
        Eigen::VectorBlock<VectorX<T>>* derivatives) const override {
      // WARNING: Mutating `derivatives` will not work when T is AutoDiffXd,
      // Expression, etc. See above.
      PYBIND11_OVERLOAD_INT(void, VectorSystem<T>,
          "_DoCalcVectorTimeDerivatives", &context, input, state,
          ToEigenRef(derivatives));
      // If the macro did not return, use default functionality.
      Base::DoCalcVectorOutput(context, input, state, derivatives);
    }

    void DoCalcVectorDiscreteVariableUpdates(const Context<T>& context,
        const Eigen::VectorBlock<const VectorX<T>>& input,
        const Eigen::VectorBlock<const VectorX<T>>& state,
        Eigen::VectorBlock<VectorX<T>>* next_state) const override {
      // WARNING: Mutating `next_state` will not work when T is AutoDiffXd,
      // Expression, etc. See above.
      PYBIND11_OVERLOAD_INT(void, VectorSystem<T>,
          "_DoCalcVectorDiscreteVariableUpdates", &context, input, state,
          ToEigenRef(next_state));
      // If the macro did not return, use default functionality.
      Base::DoCalcVectorDiscreteVariableUpdates(
          context, input, state, next_state);
    }
  };

  static void DoDefinitions(py::module m) {
    // NOLINTNEXTLINE(build/namespaces): Emulate placement in namespace.
    using namespace drake::systems;
    constexpr auto& doc = pydrake_doc.drake.systems;

    // TODO(eric.cousineau): Resolve `str_py` workaround.
    auto str_py = py::eval("str");

    // TODO(eric.cousineau): Show constructor, but somehow make sure `pybind11`
    // knows this is abstract?
    DefineTemplateClassWithDefault<System<T>, PySystem>(
        m, "System", GetPyParam<T>(), doc.SystemBase.doc)
        .def("set_name", &System<T>::set_name, doc.SystemBase.set_name.doc)
        // Topology.
        .def("get_num_input_ports", &System<T>::get_num_input_ports,
            doc.SystemBase.get_num_input_ports.doc)
        .def("get_input_port", &System<T>::get_input_port,
            py_reference_internal, py::arg("port_index"),
            doc.System.get_input_port.doc)
        .def("GetInputPort", &System<T>::GetInputPort, py_reference_internal,
            py::arg("port_name"), doc.System.GetInputPort.doc)
        .def("get_num_output_ports", &System<T>::get_num_output_ports,
            doc.SystemBase.get_num_output_ports.doc)
        .def("get_output_port", &System<T>::get_output_port,
            py_reference_internal, py::arg("port_index"),
            doc.System.get_output_port.doc)
        .def("GetOutputPort", &System<T>::GetOutputPort, py_reference_internal,
            py::arg("port_name"), doc.System.GetOutputPort.doc)
        .def("_DeclareInputPort",
            overload_cast_explicit<const InputPort<T>&,
                variant<std::string, UseDefaultName>, PortDataType, int,
                optional<RandomDistribution>>(&PySystem::DeclareInputPort),
            py_reference_internal, py::arg("name"), py::arg("type"),
            py::arg("size"), py::arg("random_type") = nullopt,
            doc.System.DeclareInputPort.doc_4args)
        .def("_DeclareInputPort",
            overload_cast_explicit<  // BR
                const InputPort<T>&, PortDataType, int,
                optional<RandomDistribution>>(&PySystem::DeclareInputPort),
            py_reference_internal, py::arg("type"), py::arg("size"),
            py::arg("random_type") = nullopt)
        // - Feedthrough.
        .def("HasAnyDirectFeedthrough", &System<T>::HasAnyDirectFeedthrough,
            doc.System.HasAnyDirectFeedthrough.doc)
        .def("HasDirectFeedthrough",
            overload_cast_explicit<bool, int>(  // BR
                &System<T>::HasDirectFeedthrough),
            py::arg("output_port"), doc.System.HasDirectFeedthrough.doc_1args)
        .def("HasDirectFeedthrough",
            overload_cast_explicit<bool, int, int>(
                &System<T>::HasDirectFeedthrough),
            py::arg("input_port"), py::arg("output_port"),
            doc.System.HasDirectFeedthrough.doc_2args)
        // Context.
        .def("CreateDefaultContext", &System<T>::CreateDefaultContext,
            doc.System.CreateDefaultContext.doc)
        .def("AllocateOutput",
            overload_cast_explicit<unique_ptr<SystemOutput<T>>>(
                &System<T>::AllocateOutput),
            doc.System.AllocateOutput.doc)
        .def("EvalVectorInput",
            [](const System<T>* self, const Context<T>& arg1, int arg2) {
              return self->EvalVectorInput(arg1, arg2);
            },
            py_reference,
            // Keep alive, ownership: `return` keeps `Context` alive.
            py::keep_alive<0, 2>(), doc.System.EvalVectorInput.doc)
        .def("EvalAbstractInput",
            [](const System<T>* self, const Context<T>& arg1, int arg2) {
              return self->EvalAbstractInput(arg1, arg2);
            },
            py_reference,
            // Keep alive, ownership: `return` keeps `Context` alive.
            py::keep_alive<0, 2>(), doc.SystemBase.EvalAbstractInput.doc)
        // Computation.
        .def("CalcOutput", &System<T>::CalcOutput, doc.System.CalcOutput.doc)
        .def("CalcTimeDerivatives", &System<T>::CalcTimeDerivatives,
            doc.System.CalcTimeDerivatives.doc)
<<<<<<< HEAD
=======
        .def("MapVelocityToQDot",
            [](const System<T>* self, const Context<T>& context,
                const Eigen::Ref<const VectorX<T>>& v,
                Eigen::Ref<VectorX<T>> qdot) -> void {
              BasicVector<T> output(qdot.size());
              self->MapVelocityToQDot(context, v, &output);
              qdot = output.CopyToVector();
            },
            py::arg("context"), py::arg("v"), py::arg("qdot"),
            doc.System.MapVelocityToQDot.doc)
        .def("MapQDotToVelocity",
            [](const System<T>* self, const Context<T>& context,
                const Eigen::Ref<const VectorX<T>>& qdot,
                Eigen::Ref<VectorX<T>> v) -> void {
              BasicVector<T> output(v.size());
              self->MapQDotToVelocity(context, qdot, &output);
              v = output.CopyToVector();
            },
            py::arg("context"), py::arg("qdot"), py::arg("v"),
            doc.System.MapQDotToVelocity.doc)
>>>>>>> cd574458
        // Sugar.
        .def("GetGraphvizString",
            [str_py](const System<T>* self, int max_depth) {
              // @note This is a workaround; for some reason,
              // casting this using `py::str` does not work, but directly
              // calling the Python function (`str_py`) does.
              return str_py(self->GetGraphvizString(max_depth));
            },
            doc.System.GetGraphvizString.doc,
            py::arg("max_depth") = std::numeric_limits<int>::max())
        // Events.
        .def("Publish",
            overload_cast_explicit<void, const Context<T>&>(
                &System<T>::Publish),
            doc.System.Publish.doc_1args)
        // Scalar types.
        .def("ToAutoDiffXd",
            [](const System<T>& self) { return self.ToAutoDiffXd(); },
            doc.System.ToAutoDiffXd.doc)
        .def("ToAutoDiffXdMaybe", &System<T>::ToAutoDiffXdMaybe,
            doc.System.ToAutoDiffXdMaybe.doc)
        .def("ToSymbolic",
            [](const System<T>& self) { return self.ToSymbolic(); },
            doc.System.ToSymbolic.doc)
        .def("ToSymbolicMaybe", &System<T>::ToSymbolicMaybe,
            doc.System.ToSymbolicMaybe.doc);

    using AllocCallback = typename LeafOutputPort<T>::AllocCallback;
    using CalcCallback = typename LeafOutputPort<T>::CalcCallback;
    using CalcVectorCallback = typename LeafOutputPort<T>::CalcVectorCallback;

    DefineTemplateClassWithDefault<LeafSystem<T>, PyLeafSystem, System<T>>(
        m, "LeafSystem", GetPyParam<T>(), doc.LeafSystem.doc)
        .def(py::init<>(), doc.LeafSystem.ctor.doc_0args)
        // TODO(eric.cousineau): It'd be nice if we did not need the user to
        // propagate scalar conversion information. Ideally, if we could
        // intercept `self` at this point, when constructing `PyLeafSystem` for
        // extending Python, we could figure out what user-defined template is
        // being used, and pass that as the converter. However, that requires an
        // old-style `py::init`, which is deprecated in Python...
        .def(py::init<SystemScalarConverter>(), py::arg("converter"),
            doc.LeafSystem.ctor.doc_1args)
        .def("_DeclareAbstractInputPort",
            [](PyLeafSystem* self, const std::string& name,
                const AbstractValue& model_value) -> const InputPort<T>& {
              return self->DeclareAbstractInputPort(name, model_value);
            },
            py_reference_internal, py::arg("name"), py::arg("model_value"),
            doc.LeafSystem.DeclareAbstractInputPort.doc_2args)
        .def("_DeclareAbstractInputPort",
            [](PyLeafSystem* self,
                const std::string& name) -> const InputPort<T>& {
              WarnDeprecated(
                  "`DeclareAbstractInputPort(self, name)` is deprecated. "
                  "Please use `(self, name, model_value)` instead.");
              Value<py::object> model_value;
              return self->DeclareAbstractInputPort(name, model_value);
            },
            py_reference_internal, py::arg("name"),
            doc.System.DeclareAbstractInputPort.doc_1args)
        .def("_DeclareAbstractOutputPort",
            WrapCallbacks([](PyLeafSystem* self, const std::string& name,
                              AllocCallback arg1,
                              CalcCallback arg2) -> const OutputPort<T>& {
              return self->DeclareAbstractOutputPort(name, arg1, arg2);
            }),
            py_reference_internal, py::arg("name"), py::arg("alloc"),
            py::arg("calc"))
        .def("_DeclareAbstractOutputPort",
            WrapCallbacks([](PyLeafSystem* self, AllocCallback arg1,
                              CalcCallback arg2) -> const OutputPort<T>& {
              return self->DeclareAbstractOutputPort(arg1, arg2);
            }),
            py_reference_internal, py::arg("alloc"), py::arg("calc"),
            doc.LeafSystem.DeclareAbstractOutputPort.doc)
        .def("_DeclareVectorInputPort",
            [](PyLeafSystem* self, std::string name,
                const BasicVector<T>& model_vector,
                optional<RandomDistribution> random_type)
                -> const InputPort<T>& {
              return self->DeclareVectorInputPort(
                  name, model_vector, random_type);
            },
            py_reference_internal, py::arg("name"), py::arg("model_vector"),
            py::arg("random_type") = nullopt,
            doc.LeafSystem.DeclareVectorInputPort.doc_3args)
        .def("_DeclareVectorOutputPort",
            WrapCallbacks([](PyLeafSystem* self, const std::string& name,
                              const BasicVector<T>& arg1,
                              CalcVectorCallback arg2) -> const OutputPort<T>& {
              return self->DeclareVectorOutputPort(name, arg1, arg2);
            }),
            py_reference_internal, py::arg("name"), py::arg("model_value"),
            py::arg("calc"))
        .def("_DeclareVectorOutputPort",
            WrapCallbacks([](PyLeafSystem* self, const BasicVector<T>& arg1,
                              CalcVectorCallback arg2) -> const OutputPort<T>& {
              return self->DeclareVectorOutputPort(arg1, arg2);
            }),
            py_reference_internal, doc.LeafSystem.DeclareVectorOutputPort.doc)
        .def("_DeclarePeriodicPublish", &PyLeafSystem::DeclarePeriodicPublish,
            py::arg("period_sec"), py::arg("offset_sec") = 0.,
            doc.LeafSystem.DeclarePeriodicPublish.doc)
        .def("_DeclareInitializationEvent",
            [](PyLeafSystem* self, const Event<T>& event) {
              self->DeclareInitializationEvent(event);
            },
            py::arg("event"), doc.LeafSystem.DeclareInitializationEvent.doc)
        // Binding the *second* signature; first has no Event argument.
        .def("_DeclarePeriodicEvent",
            [](PyLeafSystem* self, double period_sec, double offset_sec,
                const Event<T>& event) {
              self->DeclarePeriodicEvent(period_sec, offset_sec, event);
            },
            py::arg("period_sec"), py::arg("offset_sec"), py::arg("event"),
            doc.LeafSystem.DeclarePeriodicEvent.doc_2)
        .def("_DeclarePerStepEvent",
            [](PyLeafSystem* self, const Event<T>& event) {
              self->DeclarePerStepEvent(event);
            },
            py::arg("event"), doc.LeafSystem.DeclarePerStepEvent.doc)
        .def("_DoPublish", &LeafSystemPublic::DoPublish,
            doc.LeafSystem.DoPublish.doc)
        // System attributes.
        .def("_DoHasDirectFeedthrough",
            &LeafSystemPublic::DoHasDirectFeedthrough,
            doc.LeafSystem.DoHasDirectFeedthrough.doc)
        // Continuous state.
        .def("_DeclareContinuousState",
            py::overload_cast<int>(&LeafSystemPublic::DeclareContinuousState),
            py::arg("num_state_variables"),
            doc.LeafSystem.DeclareContinuousState.doc_1args_num_state_variables)
        .def("_DeclareContinuousState",
            py::overload_cast<int, int, int>(
                &LeafSystemPublic::DeclareContinuousState),
            py::arg("num_q"), py::arg("num_v"), py::arg("num_z"),
            doc.LeafSystem.DeclareContinuousState.doc_3args_num_q_num_v_num_z)
        .def("_DeclareContinuousState",
            py::overload_cast<const BasicVector<T>&>(
                &LeafSystemPublic::DeclareContinuousState),
            py::arg("model_vector"),
            doc.LeafSystem.DeclareContinuousState.doc_1args_model_vector)
        // TODO(eric.cousineau): Ideally the downstream class of
        // `BasicVector<T>` should expose `num_q`, `num_v`, and `num_z`?
        .def("_DeclareContinuousState",
            py::overload_cast<const BasicVector<T>&, int, int, int>(
                &LeafSystemPublic::DeclareContinuousState),
            py::arg("model_vector"), py::arg("num_q"), py::arg("num_v"),
            py::arg("num_z"),
            doc.LeafSystem.DeclareContinuousState
                .doc_4args_model_vector_num_q_num_v_num_z)
        // Discrete state.
        .def("_DeclareDiscreteState",
            py::overload_cast<const BasicVector<T>&>(
                &LeafSystemPublic::DeclareDiscreteState),
            py::arg("model_vector"), doc.LeafSystem.DeclareDiscreteState.doc)
        .def("_DeclareDiscreteState",
            py::overload_cast<const Eigen::Ref<const VectorX<T>>&>(
                &LeafSystemPublic::DeclareDiscreteState),
            py::arg("model_vector"), doc.LeafSystem.DeclareDiscreteState.doc_2)
        .def("_DeclareDiscreteState",
            py::overload_cast<int>(&LeafSystemPublic::DeclareDiscreteState),
            py::arg("num_state_variables"),
            doc.LeafSystem.DeclareDiscreteState.doc_3)
        .def("_DeclarePeriodicDiscreteUpdate",
            &LeafSystemPublic::DeclarePeriodicDiscreteUpdate,
            py::arg("period_sec"), py::arg("offset_sec") = 0.,
            doc.LeafSystem.DeclarePeriodicDiscreteUpdate.doc)
        .def("_DoCalcTimeDerivatives", &LeafSystemPublic::DoCalcTimeDerivatives)
        .def("_DoCalcDiscreteVariableUpdates",
            &LeafSystemPublic::DoCalcDiscreteVariableUpdates,
            doc.LeafSystem.DoCalcDiscreteVariableUpdates.doc)
        // Abstract state.
        .def("_DeclareAbstractState", &LeafSystemPublic::DeclareAbstractState,
            // Keep alive, ownership: `AbstractValue` keeps `self` alive.
            py::keep_alive<2, 1>(), doc.LeafSystem.DeclareAbstractState.doc);

    DefineTemplateClassWithDefault<Diagram<T>, PyDiagram, System<T>>(
        m, "Diagram", GetPyParam<T>(), doc.Diagram.doc)
        .def(py::init<>(), doc.Diagram.ctor.doc_4)
        .def("GetMutableSubsystemState",
            overload_cast_explicit<State<T>&, const System<T>&, Context<T>*>(
                &Diagram<T>::GetMutableSubsystemState),
            py_reference,
            // Keep alive, ownership: `return` keeps `Context` alive.
            py::keep_alive<0, 3>(),
            doc.Diagram.GetMutableSubsystemState.doc_2args_subsystem_context)
        .def("GetSubsystemContext",
            overload_cast_explicit<const Context<T>&, const System<T>&,
                const Context<T>&>(&Diagram<T>::GetSubsystemContext),
            py_reference,
            // Keep alive, ownership: `return` keeps `Context` alive.
            py::keep_alive<0, 3>(), doc.Diagram.GetMutableSubsystemContext.doc)
        .def("GetMutableSubsystemContext",
            overload_cast_explicit<Context<T>&, const System<T>&, Context<T>*>(
                &Diagram<T>::GetMutableSubsystemContext),
            py_reference,
            // Keep alive, ownership: `return` keeps `Context` alive.
            py::keep_alive<0, 3>(), doc.Diagram.GetMutableSubsystemContext.doc);

    // N.B. This will effectively allow derived classes of `VectorSystem` to
    // override `LeafSystem` methods, disrespecting `final`-ity.
    // This could be changed (see https://stackoverflow.com/a/2425785), but meh,
    // we're already abusing Python and C++ enough.
    DefineTemplateClassWithDefault<VectorSystem<T>, PyVectorSystem,
        LeafSystem<T>>(m, "VectorSystem", GetPyParam<T>(), doc.VectorSystem.doc)
        .def(py::init([](int inputs, int outputs) {
          return new PyVectorSystem(inputs, outputs);
        }),
            doc.VectorSystem.ctor.doc_2args);
    // TODO(eric.cousineau): Bind virtual methods once we provide a function
    // wrapper to convert `Map<Derived>*` arguments.
    // N.B. This could be mitigated by using `EigenPtr` in public interfaces in
    // upstream code.
  }
};

template <typename... Packs>
py::tuple GetPyParamList(type_pack<Packs...> = {}) {
  return py::make_tuple(GetPyParam(Packs{})...);
}

}  // namespace

void DefineFrameworkPySystems(py::module m) {
  // System scalar conversion.
  py::class_<SystemScalarConverter> converter(m, "SystemScalarConverter");
  converter  // BR
      .def(py::init())
      .def("__copy__",
          [](const SystemScalarConverter& in) -> SystemScalarConverter {
            return in;
          });
  // Bind templated instantiations.
  auto converter_methods = [converter](auto pack) {
    using Pack = decltype(pack);
    using T = typename Pack::template type_at<0>;
    using U = typename Pack::template type_at<1>;
    AddTemplateMethod(converter, "Add",
        WrapCallbacks(&SystemScalarConverter::Add<T, U>), GetPyParam<T, U>());
    AddTemplateMethod(converter, "IsConvertible",
        &SystemScalarConverter::IsConvertible<T, U>, GetPyParam<T, U>());
  };
  // N.B. When changing the pairs of supported types below, ensure that these
  // reflect the stanzas for the advanced constructor of
  // `SystemScalarConverter`.
  using ConversionPairs = type_pack<      // BR
      type_pack<AutoDiffXd, double>,      //
      type_pack<Expression, double>,      //
      type_pack<double, AutoDiffXd>,      //
      type_pack<Expression, AutoDiffXd>,  //
      type_pack<double, Expression>,      //
      type_pack<AutoDiffXd, Expression>>;
  type_visit(converter_methods, ConversionPairs{});
  // Add mention of what scalars are supported via `SystemScalarConverter`
  // through Python.
  converter.attr("SupportedScalars") =
      GetPyParam(pysystems::CommonScalarPack{});
  converter.attr("SupportedConversionPairs") =
      GetPyParamList(ConversionPairs{});

  // Do templated instantiations of system types.
  auto bind_common_scalar_types = [m](auto dummy) {
    using T = decltype(dummy);
    Impl<T>::DoDefinitions(m);
  };
  type_visit(bind_common_scalar_types, pysystems::CommonScalarPack{});
}

}  // namespace pydrake
}  // namespace drake<|MERGE_RESOLUTION|>--- conflicted
+++ resolved
@@ -332,29 +332,6 @@
         .def("CalcOutput", &System<T>::CalcOutput, doc.System.CalcOutput.doc)
         .def("CalcTimeDerivatives", &System<T>::CalcTimeDerivatives,
             doc.System.CalcTimeDerivatives.doc)
-<<<<<<< HEAD
-=======
-        .def("MapVelocityToQDot",
-            [](const System<T>* self, const Context<T>& context,
-                const Eigen::Ref<const VectorX<T>>& v,
-                Eigen::Ref<VectorX<T>> qdot) -> void {
-              BasicVector<T> output(qdot.size());
-              self->MapVelocityToQDot(context, v, &output);
-              qdot = output.CopyToVector();
-            },
-            py::arg("context"), py::arg("v"), py::arg("qdot"),
-            doc.System.MapVelocityToQDot.doc)
-        .def("MapQDotToVelocity",
-            [](const System<T>* self, const Context<T>& context,
-                const Eigen::Ref<const VectorX<T>>& qdot,
-                Eigen::Ref<VectorX<T>> v) -> void {
-              BasicVector<T> output(v.size());
-              self->MapQDotToVelocity(context, qdot, &output);
-              v = output.CopyToVector();
-            },
-            py::arg("context"), py::arg("qdot"), py::arg("v"),
-            doc.System.MapQDotToVelocity.doc)
->>>>>>> cd574458
         // Sugar.
         .def("GetGraphvizString",
             [str_py](const System<T>* self, int max_depth) {
