--- conflicted
+++ resolved
@@ -367,6 +367,7 @@
     left_toe_right_full_support
     left_full_right_toe_support
     atlas_version = [];
+    external_force = 0; % if nonzero, body id where force is being exerted
   end
 
   properties
@@ -392,26 +393,6 @@
                                     'constrain_full_foot_pose', true,... % whether to constrain the swing foot roll and pitch
                                     'pelvis_height_above_foot_sole', 0.84,... % default pelvis height when walking
                                     'nominal_LIP_COM_height', 0.89); % nominal height used to construct D_ls for our linear inverted pendulum model
-<<<<<<< HEAD
-=======
-    hand_right = 0;
-    hand_right_kind = 'none';
-    hand_left = 0;
-    hand_left_kind = 'none';
-    % preconstructing these for efficiency
-    left_full_support
-    left_toe_support
-    right_full_support
-    right_toe_support
-    left_full_right_full_support
-    left_toe_right_full_support
-    left_full_right_toe_support
-    atlas_version = [];
-    external_force = 0; % if nonzero, body id where force is being exerted
   end
 
-  properties
-    fixed_point_file = fullfile(getDrakePath(), 'examples', 'Atlas', 'data', 'atlas_fp.mat');
->>>>>>> afebd93f
-  end
 end