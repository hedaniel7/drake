--- conflicted
+++ resolved
@@ -8,27 +8,20 @@
   
   methods
     function warnOnce(obj,msgid,varargin)
-<<<<<<< HEAD
       % call this instead of warning to print the warning 
       % only once.  after calling, the message is 'disabled'
       % @param msgid as in warning msgid
       % @param varargin message string + additional info
       if ~isKey(obj.disabled_msgids,msgid)
-        warning(msgid,varargin{:});
-        obj.disabled_msgids(msgid) = true;
-=======
-      if ~any(strcmp(msgid,obj.disabled_msgids))
         status = warning('query',msgid);
         if strcmp(status.state,'on')
           warning(msgid,varargin{:});
-          obj.disabled_msgids{end+1} = msgid;
+          obj.disabled_msgids(msgid) = true;
         end
->>>>>>> 10a839ae
       end
     end
     
     function tf = isDisabled(obj,msgid)
-<<<<<<< HEAD
       % check if the message is already 'disabled'
       % @param msgid as in warning msgid
       tf = isKey(obj.disabled_msgids,msgid);
@@ -38,13 +31,6 @@
       % disable this message type without printing the warning
       % @param msgid as in warning msgid
       obj.disabled_msgids(msgid) = true;
-=======
-      tf = any(strcmp(msgid,obj.disabled_msgids));
-    end
-    
-    function disableWarning(obj,msgid)
-      obj.disabled_msgids{end+1} = msgid;
->>>>>>> 10a839ae
     end
   end
   
