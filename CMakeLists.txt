cmake_minimum_required(VERSION 2.8.0)
project(drake-superbuild)

# PODs out-of-source build logic
if (CMAKE_INSTALL_PREFIX_INITIALIZED_TO_DEFAULT)
	find_file(_build_dir build PATHS ${PROJECT_SOURCE_DIR} ${PROJECT_SOURCE_DIR}/.. ${PROJECT_SOURCE_DIR}/../.. ${PROJECT_SOURCE_DIR}/../../.. ${PROJECT_SOURCE_DIR}/../../../..)
	if (_build_dir)
		set(CMAKE_INSTALL_PREFIX "${_build_dir}" CACHE STRING
		"install prefix" FORCE)
	else()
		execute_process(COMMAND ${CMAKE_COMMAND} -E make_directory ${PROJECT_SOURCE_DIR}/build)
		set(CMAKE_INSTALL_PREFIX ${PROJECT_SOURCE_DIR}/build
		CACHE STRING "install prefix" FORCE)
	endif()
endif()
message(STATUS CMAKE_INSTALL_PREFIX=${CMAKE_INSTALL_PREFIX})

include(ExternalProject)

# menu of extra examples
option(EXAMPLES_LITTLEDOG "planning and control for a small quadruped robot" OFF)

## External dependencies
option(AUTO_UPDATE_EXTERNALS "external projects are updated to their tag revision on compile" ON)

# Choose your python (major) version
option(WITH_PYTHON_3 "Force Drake to use python 3 instead of python 2" OFF)

# menu of external projects
option(WITH_ALL_PUBLIC_EXTERNALS "enable all externals available to public academic users" OFF)
option(WITH_ALL_SUPPORTED_EXTERNALS "enable all externals available for your platform (includes private git repositories)" OFF)
option(REMOVE_UNUSED_EXTERNALS "enable this to remove those projects from disk" OFF)

# ON by default:
option(WITH_EIGEN		"required c++ matrix library.  only disable if you have it already."    ON)
option(WITH_SWIGMAKE    "helper tools to build python & MATLAB wrappers for C++ libraries with Eigen" ON)
<<<<<<< HEAD
option(WITH_BULLET 		"used for collision detection" 	ON) # almost works.  just one remaining link error..?
=======
<<<<<<< HEAD
option(WITH_BULLET 		"used for collision detection" 	ON) # almost works.  just one remaining link error..?

=======
option(WITH_LCM 		"interprocess communications protocol for visualizers, etc" ON)
>>>>>>> origin/master
>>>>>>> 68254cea
if (WIN32)
	option(WITH_GTK 		"precompiled gtk binaries/headers for Windows"  ON)  # needed for lcm on windows
else()
	option(WITH_DIRECTOR	"vtk-based visualization tool and robot user interface"   ON) # not win32 yet.  it builds on windows, but requires manually installation of vtk, etc.  perhaps make a precompiled director pod (a bit like snopt)
	option(WITH_LIBBOT 		"simple open-gl visualizer + lcmgl for director"	ON) # there is hope, but i spent a long time cleaning up c/c++ language errors trying to make msvc happy.. and still had a long way to go.
	option(WITH_SWIG_MATLAB "A version of SWIG with MATLAB support" ON)
endif()
find_program(matlab matlab)
if (matlab)
	option(WITH_SPOTLESS	"polynomial optimization front-end for MATLAB"  ON)
endif()
option(WITH_YAML_CPP "library for reading and writing yaml configuration files" ON)

option(WITH_SNOPT_PRECOMPILED "precompiled binaries only for snopt; the source requires a license (will be disabled if WITH_SNOPT=ON)"  ON)

# OFF by default:
option(WITH_SNOPT 		"nonlinear optimization solver; requires access to RobotLocomotion/snopt-pod")

if (NOT WIN32) # many of these might work on win32 with little or no work... they just haven't been tried
	option(WITH_SIGNALSCOPE	"live plotting tool for lcm messages")
	option(WITH_IRIS		"fast approximate convex segmentation")
	option(WITH_OCTOMAP 	"provides oct-tree data structures")
	option(WITH_GUROBI 		"convex/integer optimization solver; free for academics (will prompt you for login bits)")
	option(WITH_MOSEK 		"convex optimization solver; free for academics")
	option(WITH_YALMIP 		"free optimization front-end for MATLAB")
	option(WITH_GLOPTIPOLY 	"free global polynomial optimization tooblox")
	option(WITH_BERTINI 	"solve polynomial equations; free but pod requires permissions (can't redistribute)")
	option(WITH_SEDUMI		"semi-definite programming solver")
	option(WITH_TEXTBOOK "pull in the Underactuated Robotics textbook and its examples")  # almost works on windows.  the update step call to git was complaining about local modifications on drake003
	#  include(CMakeDetermineFortranCompiler) # this didn't do the trick, and enable_language(Fortran OPTIONAL) simply fails if not found (optional is a placeholder option that doesn't work yet)
	#  if (CMAKE_Fortran_COMPILER)
	option(WITH_AVL			"use w/ XFOIL to compute aerodynamic coefficients for airfoils")
	option(WITH_XFOIL		"use w/ AVL to compute aerodynamic coefficients for airfoils")
	#  endif()
	option(WITH_MESHCONVERTERS "uses vcglib to convert a few standard filetypes")
endif()

if (WITH_TEXTBOOK OR WITH_ALL_SUPPORTED_EXTERNALS OR WITH_ALL_PUBLIC_EXTERNALS)
#  find_package(PythonInterp)
  find_program(PYTHON_EXECUTABLE NAMES python2.7 python2.6) # PythonInterp finds a symlink on cygwin, which then fails in the execute process below
	if (NOT PYTHON_EXECUTABLE)
		message(FATAL_ERROR "could not find python, which is required for the the textbook examples")
	endif()
endif()

# list *compilation* dependencies, in alphabetical order by target (note: dependencies must come first in my foreach above)
set(lcm_dependencies gtk)
set(libbot_dependencies lcm)
set(director_dependencies lcm libbot)
set(iris_dependencies eigen mosek)
set(signalscope_dependencies director)
set(drake_dependencies cmake eigen lcm libbot bullet octomap snopt gurobi swig_matlab swigmake yaml_cpp)

# download information, in alphabetical order
set(avl_GIT_REPOSITORY https://github.com/RobotLocomotion/avl.git)
set(avl_GIT_TAG 9b927f90619460b29f7454c714369f65bc4536a1)
set(avl_IS_PUBLIC TRUE)
set(bertini_GIT_REPOSITORY git@github.com:RobotLocomotion/bertini.git)
set(bertini_GIT_TAG 3ae3e3ad3534acb4b6f7a4c3c22728b493beaa80)
set(bertini_IS_PUBLIC FALSE)
set(bullet_GIT_REPOSITORY https://github.com/RobotLocomotion/bullet-pod.git)
set(bullet_GIT_TAG 248df52f24ff149a8df57f3958f739d8cc6f4e57)
set(bullet_IS_PUBLIC TRUE)
set(bullet_IS_CMAKE_POD TRUE)
set(cmake_GIT_REPOSITORY https://github.com/RobotLocomotion/cmake.git)
set(cmake_GIT_TAG 54f5a4c0734015695334970ecedac79e12c3116f)
set(cmake_GIT_CLONE_DIR "${PROJECT_SOURCE_DIR}/drake/cmake")
set(cmake_NO_BUILD TRUE)
set(cmake_IS_PUBLIC TRUE)
set(director_GIT_REPOSITORY https://github.com/RobotLocomotion/director.git)
set(director_GIT_TAG 39c78e73d63704a66a80bfce19b58a3e140e017a)
set(director_SOURCE_DIR ${PROJECT_SOURCE_DIR}/externals/director/distro/pods/drake-distro)
set(director_IS_PUBLIC TRUE)
set(drake_ADDITIONAL_BUILD_ARGS CMAKE_ARGS -DWITH_PYTHON_3=${WITH_PYTHON_3})
set(eigen_GIT_REPOSITORY https://github.com/RobotLocomotion/eigen-pod.git)
set(eigen_GIT_TAG 20a633e8f0a285edf9dcc5a06cc9e80774920a7f)
set(eigen_IS_CMAKE_POD TRUE)
set(eigen_IS_PUBLIC TRUE)
set(gtk_GIT_REPOSITORY https://github.com/RobotLocomotion/gtk-pod.git)
set(gtk_GIT_TAG 4730a7d3274a35280f1c2c6337eb182935c87fc2)
set(gtk_IS_CMAKE_POD TRUE)
set(gtk_IS_PUBLIC TRUE)
set(gloptipoly_GIT_REPOSITORY git@github.com:RobotLocomotion/gloptipoly3.git)  # todo: rename that repo
set(gloptipoly_GIT_TAG c9e796e99c584ecf78317348c4162a2ed4121156)
set(gloptipoly_IS_PUBLIC FALSE)
set(gurobi_GIT_REPOSITORY https://github.com/RobotLocomotion/gurobi.git)
set(gurobi_GIT_TAG 9699ec6091f3d9d8013c6f0acaea229c84a189a5)
set(gurobi_IS_PUBLIC FALSE)
set(iris_GIT_REPOSITORY https://github.com/rdeits/iris-distro.git)
set(iris_GIT_TAG e3efbc67369e948080a9a1913188874fc31838f5)
set(iris_ADDITIONAL_BUILD_ARGS PATCH_COMMAND make configure-cdd-only)
set(iris_IS_PUBLIC TRUE)
set(lcm_GIT_REPOSITORY https://github.com/RobotLocomotion/lcm-pod.git)
set(lcm_GIT_TAG 8dba206f3403f01048b73ce10b6a17da58280fbe) # note: cmake branch
set(lcm_IS_CMAKE_POD TRUE)
set(lcm_SOURCE_DIR ${PROJECT_SOURCE_DIR}/externals/lcm/lcm/lcm-src)
set(lcm_IS_PUBLIC TRUE)
set(libbot_GIT_REPOSITORY https://github.com/RobotLocomotion/libbot.git)
set(libbot_GIT_TAG 94fe5290329646959e1c27896d529abba81e6d93)
set(libbot_IS_PUBLIC TRUE)
set(meshconverters_GIT_REPOSITORY https://github.com/RobotLocomotion/meshConverters.git)
set(meshconverters_GIT_TAG d50a79b80d74dd7a924daba7bd2011e03d9e66b4)
set(meshconverters_IS_PUBLIC TRUE)
set(mosek_GIT_REPOSITORY https://github.com/rdeits/mosek-pod.git)
set(mosek_GIT_TAG 1919b622df17b7584ac644406f360bd07cdf5fba)
set(mosek_IS_PUBLIC TRUE)
set(octomap_GIT_REPOSITORY https://github.com/RobotLocomotion/octomap-pod.git)
set(octomap_GIT_TAG 00b28215d19580f9e964bc5d126ce55a9253671a)
set(octomap_IS_PUBLIC TRUE)
set(sedumi_GIT_REPOSITORY git@github.com:RobotLocomotion/sedumi.git)
set(sedumi_GIT_TAG 8263577d4ab375524060c19369ccf410133bb9eb)
set(sedumi_IS_PUBLIC FALSE)
set(signalscope_GIT_REPOSITORY https://github.com/mitdrc/signal-scope.git)
set(signalscope_GIT_TAG f22243169381f99f29e534931014557b50b4af95)
set(signalscope_IS_PUBLIC TRUE)
set(snopt_GIT_REPOSITORY git@github.com:RobotLocomotion/snopt.git)
set(snopt_GIT_TAG 95d908275156f2665ef3941f08cb89c767480a6e)
set(snopt_IS_CMAKE_POD TRUE)
set(snopt_IS_PUBLIC FALSE)
set(spotless_GIT_REPOSITORY https://github.com/RobotLocomotion/spotless-pod.git)
set(spotless_GIT_TAG 86275d25eecebe5e85d33e1074cdb274a1b32d49)
set(spotless_IS_CMAKE_POD TRUE)
set(spotless_IS_PUBLIC TRUE)
set(swigmake_GIT_REPOSITORY https://github.com/rdeits/swigmake.git)
set(swigmake_GIT_TAG 7e4fcbeb46c5fc7b1efb651b4365ba8b777ef184)
set(swigmake_IS_PUBLIC TRUE)
set(swigmake_IS_CMAKE_POD TRUE)
set(swig_matlab_GIT_REPOSITORY https://github.com/rdeits/swig-matlab-pod.git)
set(swig_matlab_GIT_TAG 6459fbb0a16c5473504ed181630ec9df60114261)
set(swig_matlab_IS_PUBLIC TRUE)
set(swig_matlab_IS_CMAKE_POD TRUE)
set(textbook_GIT_REPOSITORY https://github.com/RussTedrake/underactuated.git)
set(textbook_GIT_TAG master)
set(textbook_GIT_CLONE_DIR "${PROJECT_SOURCE_DIR}/drake/doc/textbook")
set(textbook_BUILD_COMMAND ${PYTHON_EXECUTABLE} extract_examples.py underactuated.html ./examples)
set(textbook_IS_PUBLIC TRUE)
set(yalmip_GIT_REPOSITORY https://github.com/RobotLocomotion/yalmip.git)
set(yalmip_GIT_TAG c071fb7b7193491f8eefadba3bfff26160ad6cd4)
set(yalmip_IS_PUBLIC TRUE)
set(yaml_cpp_GIT_REPOSITORY https://github.com/jbeder/yaml-cpp.git)
set(yaml_cpp_GIT_TAG 57805dfd6a741e55477ea8d4d5b3b6f0272d1f0e)
set(yaml_cpp_IS_PUBLIC TRUE)
set(yaml_cpp_IS_CMAKE_POD TRUE)
if (APPLE OR WIN32)
	set(yaml_cpp_ADDITIONAL_CMAKE_CONFIGURE_ARGS -DBUILD_SHARED_LIBS=OFF)
else()
	set(yaml_cpp_ADDITIONAL_CMAKE_CONFIGURE_ARGS -DBUILD_SHARED_LIBS=ON)
endif()
set(xfoil_GIT_REPOSITORY https://github.com/RobotLocomotion/xfoil.git)
set(xfoil_GIT_TAG fde0a9368dd451c93604051fc5704e120073800c)
set(xfoil_IS_PUBLIC TRUE)

# and now for the examples
set(LittleDog_GIT_REPOSITORY https://github.com/RobotLocomotion/LittleDog.git)
set(LittleDog_GIT_TAG a21aef548c33386243c40e315b1c70d83c122430)

find_program(MAKE_EXECUTABLE make)
if (NOT MAKE_EXECUTABLE)
	message(WARNING "couldn't find gnu make")
endif()
if (${CMAKE_GENERATOR} STREQUAL "Unix Makefiles")
	set(PODS_MAKE_COMMAND "$(MAKE)")   # so we can pass through commandline arguments.
else()
	set(PODS_MAKE_COMMAND ${MAKE_EXECUTABLE})
endif()

# process optional projects
# note: keep drake in this loop in case externals depend on drake (e.g. the director might in the near future)
set(EXTERNAL_PROJECTS)
foreach(proj IN ITEMS
		cmake
		textbook
		eigen
		gtk
		lcm
		libbot
		bullet
		spotless
		director
		signalscope
		octomap
		snopt
		gurobi
		mosek
		iris
		yalmip
		gloptipoly
		bertini
		sedumi
		avl
		xfoil
		meshconverters
		swigmake
		swig_matlab
		yaml_cpp
		drake)
	string(TOUPPER ${proj} proj_upper)
	if ( ${proj} STREQUAL "drake" OR
			${proj} STREQUAL "cmake" OR
			WITH_${proj_upper} OR
	(WITH_ALL_SUPPORTED_EXTERNALS AND DEFINED WITH_${proj_upper}) OR
	(WITH_ALL_PUBLIC_EXTERNALS AND ${proj}_IS_PUBLIC AND DEFINED WITH_${proj_upper}) )
		list(APPEND EXTERNAL_PROJECTS ${proj})
	elseif(REMOVE_UNUSED_EXTERNALS AND IS_DIRECTORY ${proj})
		message(STATUS "removing unused project: ${proj}")
		if (NOT ${proj}_NO_BUILD)
			execute_process(COMMAND ${MAKE_EXECUTABLE} BUILD_PREFIX=${CMAKE_INSTALL_PREFIX} BUILD_TYPE=$<CONFIGURATION> clean
					WORKING_DIRECTORY ${PROJECT_SOURCE_DIR}/${proj})
		endif()
		execute_process(COMMAND ${CMAKE_COMMAND} -E remove_directory "${PROJECT_SOURCE_DIR}/${proj}")
	endif()
endforeach()

set(EXTERNAL_SOURCE_DIRS)
foreach (proj ${EXTERNAL_PROJECTS})
	set(deps)
	foreach(dep ${${proj}_dependencies})
		list(FIND EXTERNAL_PROJECTS ${dep} find_result)
		if (${dep} STREQUAL "drake" OR NOT find_result EQUAL -1)
			list(APPEND deps ${dep})
		endif()
	endforeach()

	if (NOT ${proj} STREQUAL "drake")
		if (NOT ${proj}_GIT_CLONE_DIR)
			set(${proj}_GIT_CLONE_DIR "${PROJECT_SOURCE_DIR}/externals/${proj}")
		endif()
		if (NOT ${proj}_SOURCE_DIR)
			set(${proj}_SOURCE_DIR ${${proj}_GIT_CLONE_DIR})
		endif()
		set(EXTERNAL_SOURCE_DIRS ${EXTERNAL_SOURCE_DIRS} ${${proj}_SOURCE_DIR} "\n")

		message(STATUS "Preparing to build ${proj} with dependencies: ${deps}")

		# separate download target so I can make the download-all custom command as recommended in:
		#   http://comments.gmane.org/gmane.comp.programming.tools.cmake.user/53002
		if (AUTO_UPDATE_EXTERNALS)
			ExternalProject_Add(download-${proj}
					DOWNLOAD_DIR ${${proj}_GIT_CLONE_DIR}
					SOURCE_DIR ${${proj}_GIT_CLONE_DIR}
					GIT_REPOSITORY ${${proj}_GIT_REPOSITORY}
					GIT_TAG ${${proj}_GIT_TAG}
					CONFIGURE_COMMAND ""
					BUILD_COMMAND ""
					INSTALL_COMMAND ""
					)
		else()
			ExternalProject_Add(download-${proj}
					DOWNLOAD_DIR ${${proj}_GIT_CLONE_DIR}
					SOURCE_DIR ${${proj}_GIT_CLONE_DIR}
					GIT_REPOSITORY ${${proj}_GIT_REPOSITORY}
					GIT_TAG ${${proj}_GIT_TAG}
					UPDATE_COMMAND ""
					CONFIGURE_COMMAND ""
					BUILD_COMMAND ""
					INSTALL_COMMAND ""
					)
		endif()

		# now the actual project
		if (${proj}_IS_CMAKE_POD)
			ExternalProject_Add(${proj}
					SOURCE_DIR ${${proj}_SOURCE_DIR}
					DOWNLOAD_COMMAND ""
					UPDATE_COMMAND ""
					BINARY_DIR ${${proj}_SOURCE_DIR}/pod-build
					CMAKE_GENERATOR ${CMAKE_GENERATOR}
					CMAKE_ARGS
					  -DCMAKE_INSTALL_PREFIX=${CMAKE_INSTALL_PREFIX}
					  -DCMAKE_BUILD_TYPE=${CMAKE_BUILD_TYPE}
						${${proj}_ADDITIONAL_CMAKE_CONFIGURE_ARGS}
					DEPENDS download-${proj} ${deps}
					${${proj}_ADDITIONAL_BUILD_ARGS}
					)
		else() # not a CMake POD
			if (NOT DEFINED ${proj}_BUILD_COMMAND)
				if(${proj}_NO_BUILD)
					set(${proj}_BUILD_COMMAND "")
				else() # then use the PODS gnu make system
					set(${proj}_BUILD_COMMAND ${PODS_MAKE_COMMAND} BUILD_PREFIX=${CMAKE_INSTALL_PREFIX} BUILD_TYPE=$<CONFIGURATION>)
				endif()
			endif()

			ExternalProject_Add(${proj}
					SOURCE_DIR ${${proj}_SOURCE_DIR}
					#      BINARY_DIR ${${proj}_SOURCE_DIR}/pod-build
					DOWNLOAD_COMMAND ""
					UPDATE_COMMAND ""
					CONFIGURE_COMMAND ""
					BUILD_COMMAND "${${proj}_BUILD_COMMAND}"
					BUILD_IN_SOURCE 1
					INSTALL_COMMAND ""
					DEPENDS download-${proj} ${deps}
					${${proj}_ADDITIONAL_BUILD_ARGS}
					)
			#    message(STATUS "${proj}_BUILD_COMMAND: ${${proj}_BUILD_COMMAND}")
		endif()

	else()
		message(STATUS "Preparing to build ${proj} with dependencies: ${deps}")

		ExternalProject_Add(${proj}
				SOURCE_DIR "${PROJECT_SOURCE_DIR}/drake"
				DOWNLOAD_COMMAND ""
				UPDATE_COMMAND ""
				BINARY_DIR ${PROJECT_SOURCE_DIR}/drake/pod-build
				CMAKE_GENERATOR ${CMAKE_GENERATOR}
				CMAKE_ARGS
				  -DCMAKE_INSTALL_PREFIX=${CMAKE_INSTALL_PREFIX}
				  -DCMAKE_BUILD_TYPE=${CMAKE_BUILD_TYPE}
				DEPENDS ${deps}
				${${proj}_ADDITIONAL_BUILD_ARGS}
				#		BUILD_ALWAYS 1
				)
	endif(NOT ${proj} STREQUAL "drake")


	# once we require cmake version >= 3.1, then we can zap this and just use the BUILD_ALWAYS flags above
	ExternalProject_Add_Step(${proj} forceconfigure
			COMMAND ${CMAKE_COMMAND} -E echo "Force configure of ${proj}"
			DEPENDEES update
			DEPENDERS configure
			ALWAYS 1)

endforeach()
file(WRITE ${CMAKE_CURRENT_BINARY_DIR}/drake_external_source_dirs.txt ${EXTERNAL_SOURCE_DIRS})

# todo: add a custom target for release_filelist

add_custom_target(download-all)
add_custom_target(clean-all)
add_custom_target(status)
set(PROJECT_LIST)
foreach (proj ${EXTERNAL_PROJECTS})
	if (NOT ${proj} STREQUAL "drake")
		add_dependencies(download-all download-${proj})
		ExternalProject_Get_Property(download-${proj} SOURCE_DIR)
		add_custom_target(status-${proj}
				COMMAND ${GIT_EXECUTABLE} status
				WORKING_DIRECTORY ${SOURCE_DIR})
		add_dependencies(status status-${proj})
	endif()

	ExternalProject_Get_Property(${proj} SOURCE_DIR)
	if (NOT ${proj}_NO_BUILD)
		add_custom_target(clean-${proj}
				COMMAND ${PODS_MAKE_COMMAND} BUILD_PREFIX=${CMAKE_INSTALL_PREFIX} BUILD_TYPE=$<CONFIGURATION> clean
				WORKING_DIRECTORY ${SOURCE_DIR})
		add_dependencies(clean-all clean-${proj})
	endif()
	list(APPEND PROJECT_LIST ${SOURCE_DIR})
endforeach()

# process optional examples
foreach (example IN ITEMS
		LittleDog)
	string(TOUPPER ${example} example_upper)
	if (EXAMPLES_${example_upper})
		message(STATUS "Installation will include extra example: ${example}")
		ExternalProject_Add(download-${example}
				DOWNLOAD_DIR ${PROJECT_SOURCE_DIR}/drake/examples/${example}
				SOURCE_DIR ${PROJECT_SOURCE_DIR}/drake/examples/${example}
				GIT_REPOSITORY ${${example}_GIT_REPOSITORY}
				GIT_TAG ${${example}_GIT_TAG}
				CONFIGURE_COMMAND ""
				BUILD_COMMAND ""
				INSTALL_COMMAND ""
				)
		add_dependencies(drake download-${example})
		add_dependencies(download-all download-${example})
	endif()
endforeach()

string(REPLACE ";" " " PROJECT_LIST "${PROJECT_LIST}")
add_custom_target(list-project-dirs COMMAND echo "${PROJECT_LIST}")

## grab and install precompiled snopt

# todo: look for snopt_c
if (snopt_c_FOUND OR WITH_SNOPT)
  set(WITH_SNOPT_PRECOMPILED OFF)
endif()
if (WITH_SNOPT_PRECOMPILED)
  message(STATUS "Preparing to install precompiled snopt")
  ExternalProject_Add(download-snopt-precompiled
		URL "http://drake002.csail.mit.edu/drake/drakeSnopt.zip"
		SOURCE_DIR "${CMAKE_BINARY_DIR}/snopt-precompiled"
		CONFIGURE_COMMAND ""
		BUILD_COMMAND cmake -E copy_directory ${CMAKE_BINARY_DIR}/snopt-precompiled/ ${PROJECT_SOURCE_DIR}/drake/solvers/
		INSTALL_COMMAND "")
  add_dependencies(download-all download-snopt-precompiled)
  add_dependencies(drake download-snopt-precompiled) # just in case: make sure any compiled drake version happens after precompiled install
endif()<|MERGE_RESOLUTION|>--- conflicted
+++ resolved
@@ -34,16 +34,8 @@
 # ON by default:
 option(WITH_EIGEN		"required c++ matrix library.  only disable if you have it already."    ON)
 option(WITH_SWIGMAKE    "helper tools to build python & MATLAB wrappers for C++ libraries with Eigen" ON)
-<<<<<<< HEAD
 option(WITH_BULLET 		"used for collision detection" 	ON) # almost works.  just one remaining link error..?
-=======
-<<<<<<< HEAD
-option(WITH_BULLET 		"used for collision detection" 	ON) # almost works.  just one remaining link error..?
-
-=======
 option(WITH_LCM 		"interprocess communications protocol for visualizers, etc" ON)
->>>>>>> origin/master
->>>>>>> 68254cea
 if (WIN32)
 	option(WITH_GTK 		"precompiled gtk binaries/headers for Windows"  ON)  # needed for lcm on windows
 else()
